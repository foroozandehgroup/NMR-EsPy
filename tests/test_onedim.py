# test_onedim.py
# Simon Hulse
# simon.hulse@chem.ox.ac.uk
<<<<<<< HEAD
# Last Edited: Tue 21 Jun 2022 00:17:47 BST
=======
# Last Edited: Wed 22 Jun 2022 11:06:56 BST
>>>>>>> b28037d5

import copy
from pathlib import Path
import platform
import subprocess

import matplotlib as mpl
import matplotlib.pyplot as plt
import nmrespy as ne
from nmr_sims.spin_system import SpinSystem
import numpy as np
import pytest
import utils
mpl.use("tkAgg")


VIEW_CONTENT = False


def view_files(to_view):
    if VIEW_CONTENT:
        for path in to_view:
            if path.suffix in [".txt", ".log"]:
                prog = "vi"
            elif path.suffix == ".pdf":
                prog = "evince"
            subprocess.run([prog, str(path)])


class DefaultEstimator:

    params = np.array(
        [
            [15, 0, 340, 7],
            [15, 0, 350, 7],
            [1, 0, 700, 7],
            [3, 0, 710, 7],
            [3, 0, 720, 7],
            [1, 0, 730, 7],
        ],
        dtype="float64",
    )

    _before_estimation = ne.Estimator1D.new_synthetic_from_parameters(
        params=params,
        pts=4096,
        sw=1000.,
        offset=500.,
        sfo=500.,
    )

    @classmethod
    def before_estimation(cls):
        return copy.deepcopy(cls._before_estimation)

    @classmethod
    def after_estimation(cls):
        if hasattr(cls, "_after_estimation"):
            return copy.deepcopy(cls._after_estimation)
        else:
            cls._after_estimation = cls.before_estimation()
            regions = ((750., 680.), (375., 315.))
            noise_regions = ((550., 525.), (550., 525.))

            for region, noise_region in zip(regions, noise_regions):
                cls._after_estimation.estimate(
                    region=region,
                    noise_region=noise_region,
                    fprint=False,
                )

            return cls.after_estimation()


def latex_exists():
    if platform.system() == "Windows":
        cmd = "where"
    else:
        cmd = "which"

    return subprocess.run(
        [cmd, "pdflatex"], stdout=subprocess.DEVNULL,
    ).returncode == 0


def test_new_bruker(monkeypatch):
    if not VIEW_CONTENT:
        monkeypatch.setattr(plt, 'show', lambda: None)

    estimator = ne.Estimator1D.new_bruker("tests/data/1/pdata/1")
    estimator.view_data()
    estimator.view_data(freq_unit="ppm")
    estimator.view_data(domain="time", components="both")


def test_new_synthetic_from_simulation(monkeypatch):
    if not VIEW_CONTENT:
        monkeypatch.setattr(plt, 'show', lambda: None)

    system = SpinSystem(
        {
            1: {
                "shift": 3.7,
                "couplings": {
                    2: -10.1,
                    3: 4.3,
                },
                "nucleus": "1H",
            },
            2: {
                "shift": 3.92,
                "couplings": {
                    3: 11.3,
                },
                "nucleus": "1H",
            },
            3: {
                "shift": 4.5,
                "nucleus": "1H",
            },
        }
    )
    estimator = ne.Estimator1D.new_synthetic_from_simulation(
        spin_system=system,
        sw=2.,
        offset=4.,
        pts=4096,
        freq_unit="ppm",
    )

    estimator.view_data()
    estimator.view_data(freq_unit="ppm")
    estimator.view_data(domain="time", components="both")


def test_new_synthetic_from_parameters(monkeypatch):
    if not VIEW_CONTENT:
        monkeypatch.setattr(plt, 'show', lambda: None)

    estimator = DefaultEstimator.before_estimation()

    estimator.view_data()
    estimator.view_data(freq_unit="ppm")
    estimator.view_data(domain="time", components="both")


def test_basic_parameters():
    estimator = DefaultEstimator.before_estimation()
    assert estimator.dim == 1
    assert estimator.default_pts == (4096,)
    assert estimator.sw() == estimator.sw(unit="hz") == (1000.,)
    assert estimator.sw(unit="ppm") == (2.,)
    assert estimator.offset() == estimator.offset(unit="hz") == (500.,)
    assert estimator.offset(unit="ppm") == (1.,)
    assert estimator.sfo == (500.,)
    assert estimator.nuclei is None
    assert estimator.latex_nuclei is None
    assert estimator.unicode_nuclei is None
    assert estimator.fn_mode is None


def test_timepoints():
    estimator = DefaultEstimator.before_estimation()
    tp = estimator.get_timepoints()
    assert isinstance(tp, tuple)
    assert len(tp) == 1
    assert utils.equal(tp[0], np.linspace(0, 4095 / 1000, 4096))

    tp = estimator.get_timepoints(pts=8192, start_time="20dt")
    assert utils.equal(tp[0], np.linspace(20 / 1000, 8211 / 1000, 8192))


def test_shifts():
    estimator = DefaultEstimator.before_estimation()
    shifts = estimator.get_shifts()
    assert isinstance(shifts, tuple)
    assert len(shifts) == 1
    assert utils.equal(shifts[0], np.linspace(1000, 0, 4096))

    shifts = estimator.get_shifts(pts=8192, unit="ppm", flip=False)
    assert utils.equal(shifts[0], np.linspace(0, 2, 8192))

    assert estimator.get_results() is None
    assert estimator.get_params() is None
    assert estimator.get_errors() is None


def test_phase_data():
    estimator = DefaultEstimator.before_estimation()
    og_data = copy.deepcopy(estimator.data)
    estimator.phase_data(p0=np.pi / 2)
    assert utils.close(estimator.data[0].real, 0, tol=0.2)
    estimator.phase_data(p0=-np.pi / 2)
    assert utils.equal(estimator.data, og_data)

    with pytest.raises(ValueError):
        estimator.write_result()

    with pytest.raises(ValueError):
        estimator.plot_result()


def test_estimate():
    # `after_estimation` will run estimate on two different regions.
    # Afterwards, estimate is tested with `region` set to `None`, and with different
    # optimisation methods invoked.
    estimator = DefaultEstimator.after_estimation()
    methods = ["gauss-newton", "exact", "lbfgs"]
    for method in methods:
        estimator.estimate(
            region=None,
            noise_region=None,
            method=method,
            fprint=False,
        )

    initial_guess = copy.deepcopy(DefaultEstimator.params)
    initial_guess[:, 0] += np.random.uniform(low=-0.5, high=0.5)
    initial_guess[:, 2] += np.random.uniform(low=-2, high=2)
    estimator.estimate(mode="af", initial_guess=initial_guess, fprint=False)
    assert np.isnan(estimator.get_errors(indices=[-1])[:, (1, 3)]).all()


def test_get_params_and_errors():
    estimator = DefaultEstimator.after_estimation()

    params_hz = estimator.get_params([0])
    errors_hz = estimator.get_errors([0])
    for i, sort in enumerate(("a", "p", "f", "d")):
        params = estimator.get_params([0], sort_by=sort)
        errors = estimator.get_errors([0], sort_by=sort)
        assert list(np.argsort(params[:, i])) == list(range(params.shape[0]))
        # Check errors correctly map to their parameters
        assert utils.equal(errors[np.argsort(params[:, 2])], errors_hz)

    params_ppm = estimator.get_params([0], funit="ppm")
    errors_ppm = estimator.get_errors([0], funit="ppm")
    assert utils.equal(params_hz[:, (0, 1, 3)], params_ppm[:, (0, 1, 3)])
    assert utils.equal(params_hz[:, 2] / estimator.sfo, params_ppm[:, 2])
    assert utils.equal(errors_hz[:, (0, 1, 3)], errors_ppm[:, (0, 1, 3)])
    assert utils.equal(errors_hz[:, 2] / estimator.sfo, errors_ppm[:, 2])

    # Ensure freqs in order
    all_region_params = estimator.get_params([1, 0], merge=False)
    assert len(all_region_params) == 2
    assert utils.equal(np.vstack(all_region_params), estimator.get_params())


def test_make_fid():
    estimator = DefaultEstimator.after_estimation()
    full_fid = estimator.make_fid()
    r1_fid = estimator.make_fid([0])
    r2_fid = estimator.make_fid([1])
    assert utils.close(full_fid, r1_fid + r2_fid, tol=0.1)
    assert full_fid.shape == estimator.data.shape
    long_fid = estimator.make_fid(pts=8192)
    assert utils.equal(full_fid, long_fid[:estimator.default_pts[0]])


def test_result_editing():
    estimator = DefaultEstimator.after_estimation()
    true_params = estimator.get_params([0])
    # Remove an oscillator and re-add
    estimator._results[0].params = true_params[(0, 1, 3), ...]
    estimator.add_oscillators(np.array([[2.5, 0, 717, 6.5]]), index=0)
    assert utils.close(true_params, estimator.get_params([0]), tol=0.1)
    # Add an extra oscillator and remove
    estimator._results[0].params = np.vstack(
        (
            np.array([[0.2, 0, 7.15, 6]]),
            true_params,
        ),
    )
    estimator.remove_oscillators([0], index=0)
    assert utils.close(true_params, estimator.get_params([0]), tol=0.1)
    # Split an oscillator and re-merge
    estimator.split_oscillator(1, index=0)
    # Determine two closest oscs
    freqs = estimator._results[0].params[:, 2]
    min_diff = int(np.argmin([np.absolute(b - a) for a, b in zip(freqs, freqs[1:])]))
    to_merge = [min_diff, min_diff + 1]
    estimator.merge_oscillators(to_merge, index=0)


@pytest.mark.usefixtures("cleanup_files")
def test_write_result():
    estimator = DefaultEstimator.after_estimation()
    to_view = []
    # --- Writing results ---
    write_result_options = [
        {},
        {
            "indices": [0],
            "path": "custom_path",
            "fmt": "pdf",
            "description": "Testing",
            "sig_figs": 3,
            "sci_lims": None,
            "integral_mode": "absolute",
        }
    ]
    for options in write_result_options:
        if not latex_exists() and options.get("fmt", "txt") == "pdf":
            pass
        else:
            estimator.write_result(**options)
            to_view.append(
                Path(
                    ".".join([
                        options.get("path", "nmrespy_result"),
                        options.get("fmt", "txt"),
                    ])
                )
            )

    view_files(to_view)


@pytest.mark.usefixtures("cleanup_files")
def test_plot_result():
    estimator = DefaultEstimator.after_estimation()
    to_view = []
    plot_result_options = [
        {},
        {
            "indices": [0],
            "plot_residual": False,
            "plot_model": True,
            "shifts_unit": "hz",
            "data_color": "#b0b0b0",
            "model_color": "#505050",
            "oscillator_colors": "inferno",
            "show_labels": False,
            "stylesheet": "ggplot"
        }
    ]

    counter = 1
    for options in plot_result_options:
        plots = estimator.plot_result(**options)
        for plot in plots:
            plot.save(f"plot{counter}", fmt="pdf")
            to_view.append(Path(f"plot{counter}.pdf"))
            counter += 1

    view_files(to_view)


@pytest.mark.usefixtures("cleanup_files")
def test_save_log():
    estimator = DefaultEstimator.after_estimation()
    to_view = []
    save_log_options = [
        {},
        {"path": "test_log"},
        {"path": "test_log", "force_overwrite": True},
    ]
    for options in save_log_options:
        estimator.save_log(**options)
        to_view.append(Path(options.get("path", "espy_logfile")).with_suffix(".log"))

    view_files(to_view)


@pytest.mark.usefixtures("cleanup_files")
def test_pickle():
    estimator = DefaultEstimator.after_estimation()
    pickling_options = [
        {},
        {"path": "test_pickle"},
        {"path": "test_pickle", "force_overwrite": True}
    ]
    for options in pickling_options:
        estimator.to_pickle(**options)
    # TODO: Simply checks that `from_pickle` runs successfully.
    # Should include an `__eq__` method into `Estimator` to check for equality.
    assert isinstance(ne.Estimator1D.from_pickle("test_pickle"), ne.Estimator1D)


def test_subband_estimate():
    estimator = DefaultEstimator.before_estimation()
    estimator.subband_estimate((550., 525.))
    assert utils.close(estimator.get_params(), DefaultEstimator.params, tol=0.2)<|MERGE_RESOLUTION|>--- conflicted
+++ resolved
@@ -1,11 +1,7 @@
 # test_onedim.py
 # Simon Hulse
 # simon.hulse@chem.ox.ac.uk
-<<<<<<< HEAD
-# Last Edited: Tue 21 Jun 2022 00:17:47 BST
-=======
-# Last Edited: Wed 22 Jun 2022 11:06:56 BST
->>>>>>> b28037d5
+# Last Edited: Wed 22 Jun 2022 11:08:27 BST
 
 import copy
 from pathlib import Path
