--- conflicted
+++ resolved
@@ -1,14 +1,11 @@
 # __init__.py
 # Simon Hulse
 # simon.hulse@chem.ox.ac.uk
-# Last Edited: Wed 22 Jun 2022 11:09:34 BST
+# Last Edited: Thu 28 Jul 2022 10:07:48 BST
 
 """NMR-EsPy: Nuclear Magnetic Resonance Estimation in Python."""
 
 from nmrespy.expinfo import ExpInfo
 from nmrespy.estimators.onedim import Estimator1D
-<<<<<<< HEAD
 from nmrespy.estimators.bbqchili import BBQChili
-=======
-from nmrespy.estimators.jres import Estimator2DJ
->>>>>>> 04f951ee
+from nmrespy.estimators.jres import Estimator2DJ