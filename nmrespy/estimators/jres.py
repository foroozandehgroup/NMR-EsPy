# jres.py
# Simon Hulse
# simon.hulse@chem.ox.ac.uk
<<<<<<< HEAD
# Last Edited: Fri 23 Sep 2022 15:52:09 BST
=======
# Last Edited: Thu 29 Sep 2022 12:25:27 BST
>>>>>>> 280719cf

from __future__ import annotations
import copy
import io
import itertools
from pathlib import Path
import re
import sys
import tkinter as tk
from typing import Any, Dict, Iterable, List, Optional, Tuple, Union

import numpy as np
import matplotlib as mpl
import matplotlib.pyplot as plt
from matplotlib.backends.backend_tkagg import (
    FigureCanvasTkAgg, NavigationToolbar2Tk,
)

<<<<<<< HEAD
from nmr_sims.experiments.jres import JresSimulation
from nmr_sims.spin_system import SpinSystem

from nmrespy import MATLAB_AVAILABLE, ExpInfo, sig
from nmrespy.plot import make_color_cycle
from nmrespy._colors import RED, END, USE_COLORAMA
from nmrespy._files import cd, check_existent_dir
from nmrespy._paths_and_links import SPINACHPATH
=======
from nmrespy import ExpInfo, sig
>>>>>>> 280719cf
from nmrespy.app.custom_widgets import MyEntry
from nmrespy._sanity import (
    sanity_check,
    funcs as sfuncs,
)
from nmrespy.estimators import logger, Estimator, Result
from nmrespy.freqfilter import Filter
from nmrespy.load import load_bruker
from nmrespy.mpm import MatrixPencil
from nmrespy.nlp import NonlinearProgramming


if USE_COLORAMA:
    import colorama
    colorama.init()

if MATLAB_AVAILABLE:
    import matlab
    import matlab.engine


class Estimator2DJ(Estimator):
    def __init__(
        self, data: np.ndarray, expinfo: ExpInfo, datapath: Optional[Path] = None,
    ) -> None:
        super().__init__(data, expinfo, datapath)

    @classmethod
    def new_bruker(
        cls,
        directory: Union[str, Path],
        convdta: bool = True,
    ) -> Estimator2DJ:
        """Create a new instance from Bruker-formatted data.

        Parameters
        ----------
        directory
            Absolute path to data directory.

        convdta
            If ``True``, removal of the FID's digital filter will be carried out.

        Notes
        -----
        **Directory Requirements**

        There are certain file paths expected to be found relative to ``directory``
        which contain the data and parameter files:

        * ``directory/ser``
        * ``directory/acqus``
        * ``directory/acqu2s``
        """
        sanity_check(
            ("directory", directory, check_existent_dir),
            ("convdta", convdta, sfuncs.check_bool),
        )

        directory = Path(directory).expanduser()
        data, expinfo = load_bruker(directory)

        if data.ndim != 2:
            raise ValueError(f"{RED}Data dimension should be 2.{END}")

        if directory.parent.name == "pdata":
            raise ValueError(f"{RED}Importing pdata is not permitted.{END}")

        if convdta:
            grpdly = expinfo.parameters["acqus"]["GRPDLY"]
            data = sig.convdta(data, grpdly)

        expinfo._offset = (0., expinfo.offset()[1])
        expinfo._sfo = (None, expinfo.sfo[1])
        expinfo._default_pts = data.shape

        return cls(data, expinfo, directory)

<<<<<<< HEAD
    @classmethod
    def new_spinach(
        cls,
        shifts: Iterable[float],
        pts: Tuple[int, int],
        sw: Tuple[float, float],
        offset: float,
        field: float = 11.74,
        field_unit: str = "tesla",
        couplings: Optional[Iterable[Tuple(int, int, float)]] = None,
        channel: str = "1H",
        nuclei: Optional[List[str]] = None,
        snr: Optional[float] = 20.,
        lb: Optional[Tuple[float, float]] = (6.91, 6.91),
    ) -> None:
        r"""Create a new instance from a 2DJ Spinach simulation.

        Parameters
        ----------
        shifts
            A list or tuple of chemical shift values for each spin.

        pts
            The number of points the signal comprises.

        sw
            The sweep width of the signal (Hz).

        offset
            The transmitter offset (Hz).

        field
            The magnetic field stength, in either Tesla or MHz (see ``field_unit``).

        field_unit
            ``MHz`` or ``Tesla``. The unit that ``field`` is given as. If ``MHz``,
            this will be taken as the Larmor frequency of proton.

        couplings
            The scalar couplings present in the spin system. Given ``shifts`` is of
            length ``n``, couplings should be an iterable with entries of the form
            ``(i1, i2, coupling)``, where ``1 <= i1, i2 <= n`` are the indices of
            the two spins involved in the coupling, and ``coupling`` is the value
            of the scalar coupling in Hz.

        channel
            The identity of the nucleus targeted in the pulse sequence.

        nuclei
            The type of nucleus for each spin. Can be either:

            * ``None``, in which case each spin will be set as the identity of
              ``channel``.
            * A list of length ``n``, where ``n`` is the number of spins. Each
              entry should be a string satisfying the regular expression
              ``"\d+[A-Z][a-z]*"``, and recognised by Spinach as a real nucleus
              e.g. ``"1H"``, ``"13C"``, ``"195Pt"``.

        snr
            The signal-to-noise ratio of the resulting signal, in decibels. ``None``
            produces a noiseless signal.

        lb
            Line broadening (exponential damping) to apply to the signal. If a tuple
            of two floats, damping in T1 will be dictated by ``lb[0]`` and damping
            in T2 will be dictated by ``lb[1]``. Note that the first point will be
            unaffected by damping, and the final point will be multiplied by
            ``np.exp(-lb[i])`` for each dimension. The default results in the final
            point being decreased in value by a factor of roughly 1000.
        """
        if not MATLAB_AVAILABLE:
            raise NotImplementedError(
                f"{RED}MATLAB isn't accessible to Python. To get up and running, "
                "take at look here:\n"
                "https://www.mathworks.com/help/matlab/matlab_external/"
                f"install-the-matlab-engine-for-python.html{END}"
            )

        sanity_check(
            ("shifts", shifts, sfuncs.check_float_list),
            ("pts", pts, sfuncs.check_int_list, (), {"length": 2}),
            (
                "sw", sw, sfuncs.check_float_list, (),
                {"length": 2, "must_be_positive": True},
            ),
            ("offset", offset, sfuncs.check_float),
            ("channel", channel, sfuncs.check_nucleus),
            ("field", field, sfuncs.check_float, (), {"greater_than_zero": True}),
            ("field_unit", field_unit, sfuncs.check_one_of, ("tesla", "MHz")),
            ("snr", snr, sfuncs.check_float, (), {}, True),
            (
                "lb", lb, sfuncs.check_float_list, (),
                {"length": 2, "must_be_positive": True},
            ),
        )

        nspins = len(shifts)
        sanity_check(
            ("nuclei", nuclei, sfuncs.check_nucleus_list, (), {"length": nspins}, True),
            (
                "couplings", couplings, sfuncs.check_spinach_couplings, (nspins,),
                {}, True,
            ),
        )

        if couplings is None:
            couplings = []

        if nuclei is None:
            nuclei = nspins * [channel]

        if field_unit == "MHz":
            field = (2e6 * np.pi * field) / 2.6752218744e8

        with cd(SPINACHPATH):
            # devnull = io.StringIO(str(os.devnull))
            try:
                eng = matlab.engine.start_matlab()
                fid, sfo = eng.jres_sim(
                    field, nuclei, shifts, couplings, offset,
                    matlab.double(sw), matlab.double(pts), channel, nargout=2,
                    # stdout=devnull, stderr=devnull,
                )
            except matlab.engine.MatlabExecutionError:
                raise ValueError(
                    f"{RED}Something went wrong in trying to run Spinach. This "
                    "is likely due to one of two things:\n"
                    "1. An inappropriate argument was given which was not noticed by "
                    "sanity checks. For example, you provided an isotope of the "
                    "correct format but which is unknown\n"
                    "2. You have not correctly configured Spinach.\n"
                    "Read what is stated below the line "
                    "\"matlab.engine.MatlabExecutionError:\" "
                    f"for more details on the error raised.{END}"
                )

        fid = sig.phase(np.array(fid), (0., np.pi / 2), (0., 0.))

        # Apply exponential damping
        for i, k in enumerate(lb):
            fid = sig.exp_apodisation(fid, k, axes=[i])

        if snr is not None:
            fid = sig.add_noise(fid, snr)

        expinfo = ExpInfo(
            dim=2,
            sw=sw,
            offset=(0., offset),
            sfo=(None, sfo),
            nuclei=(None, channel),
            default_pts=fid.shape,
        )

        return cls(fid, expinfo)

    @classmethod
    def new_nmrsims(
        cls,
        shifts: Iterable[float],
        pts: Tuple[int, int],
        sw: Tuple[float, float],
        offset: float,
        field: float = 11.74,
        field_unit: str = "tesla",
        couplings: Optional[Iterable[Tuple(int, int, float)]] = None,
        channel: str = "1H",
        nuclei: Optional[List[str]] = None,
        snr: Optional[float] = 20.,
        lb: Optional[Tuple[float, float]] = (6.91, 6.91),
    ) -> Estimator2DJ:
        r"""Create a new instance from a 2DJ NMR Sims simulation.

        Parameters
        ----------
        shifts
            A list or tuple of chemical shift values for each spin.

        pts
            The number of points the signal comprises.

        sw
            The sweep width of the signal (Hz).

        offset
            The transmitter offset (Hz).

        field
            The magnetic field stength, in either Tesla or MHz (see ``field_unit``).

        field_unit
            ``MHz`` or ``Tesla``. The unit that ``field`` is given as. If ``MHz``,
            this will be taken as the Larmor frequency of the nucleus specified by
            ``channel``.

        couplings
            The scalar couplings present in the spin system. Given ``shifts`` is of
            length ``n``, couplings should be an iterable with entries of the form
            ``(i1, i2, coupling)``, where ``1 <= i1, i2 <= n`` are the indices of
            the two spins involved in the coupling, and ``coupling`` is the value
            of the scalar coupling in Hz.

        channel
            The identity of the nucleus targeted in the pulse sequence.

        nuclei
            The type of nucleus for each spin. Can be either:

            * ``None``, in which case each spin will be set as the identity of
              ``channel``.
            * A list of length ``n``, where ``n`` is the number of spins. Each
              entry should be a string satisfying the regular expression
              ``"\d+[A-Z][a-z]*"``, and recognised as a real nucleus e.g. ``"1H"``,
              ``"13C"``.

        snr
            The signal-to-noise ratio of the resulting signal, in decibels. ``None``
            produces a noiseless signal.

        lb
            Line broadening (exponential damping) to apply to the signal. If a tuple
            of two floats, damping in T1 will be dictated by ``lb[0]`` and damping
            in T2 will be dictated by ``lb[1]``. Note that the first point will be
            unaffected by damping, and the final point will be multiplied by
            ``np.exp(-lb[i])`` for each dimension. The default results in the final
            point being decreased in value by a factor of roughly 1000.
        """
        sanity_check(
            ("shifts", shifts, sfuncs.check_float_list),
            ("pts", pts, sfuncs.check_int_list, (), {"length": 2}),
            (
                "sw", sw, sfuncs.check_float_list, (),
                {"length": 2, "must_be_positive": True},
            ),
            ("offset", offset, sfuncs.check_float),
            ("field", field, sfuncs.check_float, (), {"greater_than_zero": True}),
            ("field_unit", field_unit, sfuncs.check_one_of, ("tesla", "MHz")),
            ("channel", channel, sfuncs.check_nmrsims_nucleus),
            ("snr", snr, sfuncs.check_float),
            (
                "lb", lb, sfuncs.check_float_list, (),
                {"length": 2, "must_be_positive": True}, True,
            ),
        )

        nspins = len(shifts)
        sanity_check(
            ("nuclei", nuclei, sfuncs.check_nucleus_list, (), {"length": nspins}, True),
            (
                "couplings", couplings, sfuncs.check_spinach_couplings, (nspins,),
                {}, True,
            ),
        )

        if nuclei is None:
            nuclei = nspins * [channel]

        # Construct SpinSystem object
        spins = {
            i: {"shift": shift, "nucleus": nucleus}
            for i, (shift, nucleus) in enumerate(zip(shifts, nuclei), start=1)
        }
        for i1, i2, coupling in couplings:
            i1, i2 = min(i1, i2), max(i1, i2)
            if "couplings" not in spins[i1]:
                spins[i1]["couplings"] = {}
            spins[i1]["couplings"][i2] = coupling

        if field_unit == "tesla":
            field = f"{field}T"
        elif field_unit == "MHz":
            field = f"{field}MHz"

        spin_system = SpinSystem(spins, field=field)

        # Prevent normal nmr_sims output from appearing
        text_trap = io.StringIO()
        sys.stdout = text_trap

        sim = JresSimulation(spin_system, pts, sw, offset, channel)
        sim.simulate()

        sys.stdout = sys.__stdout__

        if lb is None:
            # Determine factor to ensure that final point dampened by a factor
            # of 1/1000
            lb = tuple([-(1 / x) * np.log(0.001) for x in pts])

        _, fid, _ = sim.fid(lb=(0., 0.))

        if snr is not None:
            fid = sig.add_noise(fid, snr)

        # Apply exponential damping
        for i, k in enumerate(lb):
            fid = sig.exp_apodisation(fid, k, axes=[i])

        expinfo = ExpInfo(
            dim=2,
            sw=sim.sweep_widths,
            offset=(0., sim.offsets[0]),
            sfo=(None, sim.sfo[0]),
            nuclei=(None, sim.channels[0].name),
            default_pts=fid.shape,
            fn_mode="QF",
        )

        return cls(fid, expinfo)

=======
>>>>>>> 280719cf
    def view_data(
        self,
        domain: str = "freq",
        abs_: bool = False,
    ) -> None:
        """View the data.

        Parameters
        ----------
        domain
            Must be ``"freq"`` or ``"time"``.

        abs_
            Whether or not to display frequency-domain data in absolute-value mode.
        """
        sanity_check(
            ("domain", domain, sfuncs.check_one_of, ("freq", "time")),
            ("abs_", abs_, sfuncs.check_bool),
        )

        if domain == "freq":
            spectrum = np.abs(self.spectrum) if abs_ else self.spectrum
            app = ContourApp(spectrum, self.expinfo)
            app.mainloop()

        elif domain == "time":
            fig = plt.figure()
            ax = fig.add_subplot(projection="3d")

            x, y = self.get_timepoints()
            xlabel, ylabel = [f"$t_{i}$ (s)" for i in range(1, 3)]

            ax.set_xlabel(xlabel)
            ax.set_ylabel(ylabel)
            ax.set_xlim(reversed(ax.get_xlim()))
            ax.set_ylim(reversed(ax.get_ylim()))
            ax.set_zticks([])

            plt.show()

    @property
    def direct_expinfo(self) -> ExpInfo:
        """Return :py:meth:`~nmrespy.ExpInfo` for the direct dimension."""
        return ExpInfo(
            dim=1,
            sw=self.sw()[1],
            offset=self.offset()[1],
            sfo=self.sfo[1],
            nuclei=self.nuclei[1],
            default_pts=self.default_pts[1],
        )

    @property
    def spectrum_zero_t1(self) -> np.ndarray:
        """Generate a 1D spectrum of the first time-slice in the indirect dimension."""
        data = copy.deepcopy(self.data[0])
        data[0] *= 0.5
        return sig.ft(data)

    @property
    def spectrum(self) -> np.ndarray:
        data = copy.deepcopy(self.data)
        data[0, 0] *= 0.5
        return sig.ft(data)

    @logger
    def estimate(
        self,
        region: Optional[Tuple[Union[int, float], Union[int, float]]] = None,
        noise_region: Optional[Tuple[Union[int, float], Union[int, float]]] = None,
        region_unit: str = "ppm",
        initial_guess: Optional[Union[np.ndarray, int]] = None,
        method: str = "gauss-newton",
        phase_variance: bool = True,
        max_iterations: Optional[int] = None,
        cut_ratio: Optional[float] = 1.1,
        mpm_trim: Optional[int] = 256,
        nlp_trim: Optional[int] = 1024,
        fprint: bool = True,
        _log: bool = True,
    ):
        r"""Estimate a specified region in F2.

        The basic steps that this method carries out are:

        * (Optional, but highly advised) Generate a frequency-filtered signal
          corresponding to the specified region.
        * (Optional) Generate an inital guess using the Matrix Pencil Method (MPM).
        * Apply numerical optimisation to determine a final estimate of the signal
          parameters

        Parameters
        ----------
        region
            The frequency range of interest in F2. Should be of the form
            ``(left, right)`` where ``left`` and ``right`` are the left and right
            bounds of the region of interest. If ``None``, the full signal will be
            considered, though for sufficently large and complex signals it is
            probable that poor and slow performance will be realised.

        noise_region
            If ``region`` is not ``None``, this must be of the form ``(left, right)``
            too. This should specify a frequency range in F2 where no noticeable
            signals reside, i.e. only noise exists.

        region_unit
            One of ``"hz"`` or ``"ppm"``. Specifies the units that ``region`` and
            ``noise_region`` have been given as.

        initial_guess
            If ``None``, an initial guess will be generated using the MPM,
            with the Minimum Descritpion Length being used to estimate the
            number of oscilltors present. If and int, the MPM will be used to
            compute the initial guess with the value given being the number of
            oscillators. If a NumPy array, this array will be used as the initial
            guess.

        method
            Specifies the optimisation method.

            * ``"exact"`` Uses SciPy's
              `trust-constr routine <https://docs.scipy.org/doc/scipy/reference/
              optimize.minimize-trustconstr.html\#optimize-minimize-trustconstr>`_
              The Hessian will be exact.
            * ``"gauss-newton"`` Uses SciPy's
              `trust-constr routine <https://docs.scipy.org/doc/scipy/reference/
              optimize.minimize-trustconstr.html\#optimize-minimize-trustconstr>`_
              The Hessian will be approximated based on the
              `Gauss-Newton method <https://en.wikipedia.org/wiki/
              Gauss%E2%80%93Newton_algorithm>`_
            * ``"lbfgs"`` Uses SciPy's
              `L-BFGS-B routine <https://docs.scipy.org/doc/scipy/reference/
              optimize.minimize-lbfgsb.html#optimize-minimize-lbfgsb>`_.

        phase_variance
            Whether or not to include the variance of oscillator phases in the cost
            function. This should be set to ``True`` in cases where the signal being
            considered is derived from well-phased data.

        max_iterations
            A value specifiying the number of iterations the routine may run
            through before it is terminated. If ``None``, the default number
            of maximum iterations is set (``100`` if ``method`` is
            ``"exact"`` or ``"gauss-newton"``, and ``500`` if ``"method"`` is
            ``"lbfgs"``).

        mpm_trim
            Specifies the maximal size in the direct dimension allowed for the
            filtered signal when undergoing the Matrix Pencil. If ``None``, no
            trimming is applied to the signal. If an int, and the direct
            dimension filtered signal has a size greater than ``mpm_trim``,
            this signal will be set as ``signal[:, :mpm_trim]``.

        nlp_trim
            Specifies the maximal size allowed in the direct dimension for the
            filtered signal when undergoing nonlinear programming. By default
            (``None``), no trimming is applied to the signal. If an int, and
            the direct dimension filtered signal has a size greater than
            ``nlp_trim``, this signal will be set as ``signal[:, :nlp_trim]``.

        fprint
            Whether of not to output information to the terminal.

        _log
            Ignore this!
        """
        sanity_check(
            (
                "region_unit", region_unit, sfuncs.check_frequency_unit,
                (self.hz_ppm_valid,)
            ),
            (
                "initial_guess", initial_guess, sfuncs.check_initial_guess,
                (self.dim,), {}, True
            ),
            ("method", method, sfuncs.check_one_of, ("gauss-newton", "exact", "lbfgs")),
            ("phase_variance", phase_variance, sfuncs.check_bool),
            (
                "max_iterations", max_iterations, sfuncs.check_int, (),
                {"min_value": 1}, True,
            ),
            (
                "cut_ratio", cut_ratio, sfuncs.check_float, (),
                {"greater_than_one": True}, True,
            ),
            ("mpm_trim", mpm_trim, sfuncs.check_int, (), {"min_value": 1}, True),
            ("nlp_trim", nlp_trim, sfuncs.check_int, (), {"min_value": 1}, True),
            ("fprint", fprint, sfuncs.check_bool),
        )

        sanity_check(
            (
                "region", region, sfuncs.check_region,
                (
                    (self.sw(region_unit)[1],),
                    (self.offset(region_unit)[1],),
                ), {}, True,
            ),
            (
                "noise_region", noise_region, sfuncs.check_region,
                (
                    (self.sw(region_unit)[1],),
                    (self.offset(region_unit)[1],),
                ), {}, True,
            ),
        )

        if region is None:
            region = self.convert(
                ((0, self._data.shape[0] - 1), (0, self._data.shape[1] - 1)),
                "idx->hz",
            )
            noise_region = None
            mpm_signal = nlp_signal = self._data
            mpm_expinfo = nlp_expinfo = self.expinfo

        else:
            region = (None, region)
            noise_region = (None, noise_region)

            filt = Filter(
                self._data,
                self.expinfo,
                region,
                noise_region,
                region_unit=region_unit,
                twodim_dtype="jres",
            )

            mpm_signal, mpm_expinfo = filt.get_filtered_fid(cut_ratio=cut_ratio)
            nlp_signal, nlp_expinfo = filt.get_filtered_fid(cut_ratio=None)
            region = filt.get_region()
            noise_region = filt.get_noise_region()

        if (mpm_trim is None) or (mpm_trim > mpm_signal.shape[1]):
            mpm_trim = mpm_signal.shape[1]
        if (nlp_trim is None) or (nlp_trim > nlp_signal.shape[1]):
            nlp_trim = nlp_signal.shape[1]

        if isinstance(initial_guess, np.ndarray):
            x0 = initial_guess
        else:
            oscillators = initial_guess if isinstance(initial_guess, int) else 0
            x0 = MatrixPencil(
                mpm_expinfo,
                mpm_signal[:, :mpm_trim],
                oscillators=oscillators,
                fprint=fprint,
            ).get_params()

            if x0 is None:
                return self._results.append(
                    Result(
                        np.array([[]]),
                        np.array([[]]),
                        region,
                        noise_region,
                        self.sfo,
                    )
                )

        result = NonlinearProgramming(
            nlp_expinfo,
            nlp_signal[:, :nlp_trim],
            x0,
            phase_variance=phase_variance,
            method=method,
            max_iterations=max_iterations,
            fprint=fprint,
        )

        self._results.append(
            Result(
                result.get_params(),
                result.get_errors(),
                region,
                noise_region,
                self.sfo,
            )
        )

    def subband_estimate(
        self,
        noise_region: Tuple[float, float],
        noise_region_unit: str = "hz",
        nsubbands: Optional[int] = None,
        method: str = "gauss-newton",
        phase_variance: bool = True,
        max_iterations: Optional[int] = None,
        cut_ratio: Optional[float] = 1.1,
        mpm_trim: Optional[int] = 128,
        nlp_trim: Optional[int] = 256,
        fprint: bool = True,
        _log: bool = True,
    ) -> None:
        r"""Perform estiamtion on the entire signal via estimation of
        frequency-filtered sub-bands.

        This method splits the signal up into ``nsubbands`` equally-sized regions
        in the direct dimension and extracts parameters from each region before
        finally concatenating all the results together.

        Parameters
        ----------
        noise_region
            Specifies a direct dimension frequency range where no noticeable
            signals reside, i.e. only noise exists.

        noise_region_unit
            One of ``"hz"`` or ``"ppm"``. Specifies the units that ``noise_region``
            have been given in.

        nsubbands
            The number of sub-bands to break the signal into. If ``None``, the number
            will be set as the nearest integer to the data size divided by 500.

        method
            Specifies the optimisation method.

            * ``"exact"`` Uses SciPy's
              `trust-constr routine <https://docs.scipy.org/doc/scipy/reference/
              optimize.minimize-trustconstr.html\#optimize-minimize-trustconstr>`_
              The Hessian will be exact.
            * ``"gauss-newton"`` Uses SciPy's
              `trust-constr routine <https://docs.scipy.org/doc/scipy/reference/
              optimize.minimize-trustconstr.html\#optimize-minimize-trustconstr>`_
              The Hessian will be approximated based on the
              `Gauss-Newton method <https://en.wikipedia.org/wiki/
              Gauss%E2%80%93Newton_algorithm>`_
            * ``"lbfgs"`` Uses SciPy's
              `L-BFGS-B routine <https://docs.scipy.org/doc/scipy/reference/
              optimize.minimize-lbfgsb.html#optimize-minimize-lbfgsb>`_.

        phase_variance
            Whether or not to include the variance of oscillator phases in the cost
            function. This should be set to ``True`` in cases where the signal being
            considered is derived from well-phased data.

        max_iterations
            A value specifiying the number of iterations the routine may run
            through before it is terminated. If ``None``, the default number
            of maximum iterations is set (``100`` if ``method`` is
            ``"exact"`` or ``"gauss-newton"``, and ``500`` if ``"method"`` is
            ``"lbfgs"``).

        mpm_trim
            Specifies the maximal size in the direct dimension allowed for the
            filtered signal when undergoing the Matrix Pencil. If ``None``, no
            trimming is applied to the signal. If an int, and the filtered
            signal has a direct dimension size greater than ``mpm_trim``, this
            signal will be set as ``signal[:, :mpm_trim]``.

        nlp_trim
            Specifies the maximal size allowed in the direct dimension for the
            filtered signal when undergoing nonlinear programming. If ``None``,
            no trimming is applied to the signal. If an int, and the filtered
            signal has a direct dimension size greater than ``nlp_trim``, this
            signal will be set as ``signal[:, :nlp_trim]``.

        fprint
            Whether of not to output information to the terminal.

        _log
            Ignore this!
        """
        sanity_check(
            (
                "noise_region_unit", noise_region_unit, sfuncs.check_frequency_unit,
                (self.hz_ppm_valid,),
            ),
            ("nsubbands", nsubbands, sfuncs.check_int, (), {"min_value": 1}, True),
            ("method", method, sfuncs.check_one_of, ("lbfgs", "gauss-newton", "exact")),
            ("phase_variance", phase_variance, sfuncs.check_bool),
            (
                "max_iterations", max_iterations, sfuncs.check_int, (),
                {"min_value": 1}, True,
            ),
            ("fprint", fprint, sfuncs.check_bool),
            ("mpm_trim", mpm_trim, sfuncs.check_int, (), {"min_value": 1}, True),
            ("nlp_trim", nlp_trim, sfuncs.check_int, (), {"min_value": 1}, True),
            (
                "cut_ratio", cut_ratio, sfuncs.check_float, (),
                {"greater_than_one": True}, True,
            ),
        )
        sanity_check(
            (
                "noise_region", noise_region, sfuncs.check_region,
                (
                    (self.sw(noise_region_unit)[1],),
                    (self.offset(noise_region_unit)[1],),
                ), {}, True,
            ),
        )

        kwargs = {
            "method": method,
            "phase_variance": phase_variance,
            "max_iterations": max_iterations,
            "cut_ratio": cut_ratio,
            "mpm_trim": mpm_trim,
            "nlp_trim": nlp_trim,
            "fprint": fprint,
        }

        self._subband_estimate(nsubbands, noise_region, noise_region_unit, **kwargs)

    def diagonal_signal(
        self,
        positive_t1: bool = False,
        positive_t2: bool = True,
        indices: Optional[Iterable[int]] = None,
        pts: Optional[int] = None,
    ) -> np.ndarray:
        r"""Generate the synthetic signal :math:`y_{-45^{\circ}}(t)`, where
        :math:`t \geq 0`:

        .. math::

            y_{-45^{\circ}}(t) = \sum_{m=1}^M a_m \exp\left( \mathrm{i} \phi_m \right)
            \exp\left( 2 \mathrm{i} \pi f_{1,m} t \right)
            \exp\left( -t \left[2 \mathrm{i} \pi f_{2,m} + \eta_{2,m} \right] \right)

        .. image:: https://raw.githubusercontent.com/foroozandehgroup/NMR-EsPy/2dj/nmrespy/images/neg_45.png  # noqa: E501

        Producing this signal from parameters derived from estimation of a 2DJ dataset
        should generate a 1D homodecoupled spectrum.

        Parameters
        ----------
        indices
            The indices of results to include. Index ``0`` corresponds to the first
            result obtained using the estimator, ``1`` corresponds to the next, etc.
            If ``None``, all results will be included.

        pts
            The number of points to construct the signal from. If ``None``,
            ``self.default_pts`` will be used.
        """
        self._check_results_exist()
        sanity_check(
            ("positive_t1", positive_t1, sfuncs.check_bool),
            ("positive_t2", positive_t2, sfuncs.check_bool),
            (
                "indices", indices, sfuncs.check_int_list, (),
                {
                    "len_one_can_be_listless": True,
                    "min_value": -len(self._results),
                    "max_value": len(self._results) - 1,
                },
                True,

            ),
            ("pts", pts, sfuncs.check_int, (), {"min_value": 1}, True),
        )

        params = self.get_params(indices)
        offset = self.offset()[1]
        if pts is None:
            pts = self.default_pts[1]
        tp = self.get_timepoints(pts=(1, pts), meshgrid=False)[1]
        f1 = params[:, 2] if positive_t1 else -params[:, 2]
        f2 = params[:, 3] if positive_t2 else -params[:, 3]
        signal = np.einsum(
            "ij,j->i",
            np.exp(
                np.outer(
                    tp,
                    2j * np.pi * (f1 + f2 - offset) - params[:, 5],
                )
            ),
            params[:, 0] * np.exp(1j * params[:, 1])
        )

        return signal

    def predict_multiplets(
        self,
        indices: Optional[Iterable[int]] = None,
        thold: Optional[float] = None,
    ) -> Iterable[Iterable[int]]:
        """Predict the estimated oscillators which correspond to each multiplet
        in the signal.

        Parameters
        ----------
        thold
            Frequency threshold. All oscillators that make up a multiplet are assumed
            to obey the following expression:

            .. math::
                f_c - f_t < f_{2,m} - f_{1,m} < f_c + f_t

            where :math:`f_c` is the central frequency of the multiplet, and `f_t` is
            ``thold``
        """
        self._check_results_exist()
        length = len(self._results)
        sanity_check(
            (
                "indices", indices, sfuncs.check_int_list, (),
                {"min_value": 0, "max_value": length - 1}, True,
            ),
            ("thold", thold, sfuncs.check_float, (), {"greater_than_zero": True}, True),
        )
        if thold is None:
            thold = 0.5 * (self.sw()[0] / self.default_pts[0])

        params = self.get_params(indices)
        groups = {}
        in_range = lambda f, g: (g - thold < f < g + thold)
        for i, osc in enumerate(params):
            centre_freq = osc[3] - osc[2]
            assigned = False
            for freq in groups:
                if in_range(centre_freq, freq):
                    groups[freq].append(i)
                    assigned = True
                    break
            if not assigned:
                groups[centre_freq] = [i]

        multiplets = []
        for freq in sorted(groups):
            multiplets.append(groups[freq])

        return multiplets

    def find_spurious_oscillators(
        self,
        thold: Optional[float] = None,
    ) -> Dict[int, Iterable[int]]:
        r"""Predict which oscillators are spurious.

        This predicts the multiplet structures in the estimationm result, and then
        purges all oscillators which fall into the following criteria:

        * The oscillator is the only one in the multiplet.
        * The frequency in F1 is greater than ``thold``.

        Parameters
        ----------
        thold
            Frequency threshold within which :math:`f_2 - f_1` of the oscillators
            in a multiplet should agree. If ``None``, this is set to be
            :math:`N_1 / 2 f_{\mathrm{sw}, 1}``

        Returns
        -------
        A dictionary with int keys corresponding to result indices, and list
        values corresponding to oscillators which are deemed spurious.
        """
        self._check_results_exist()
        sanity_check(
            ("thold", thold, sfuncs.check_float, (), {"greater_than_zero": True}, True),
        )
        if thold is None:
            thold = 0.5 * (self.default_pts[0] / self.sw()[0])

        params = self.get_params()
        multiplets = self.predict_multiplets(thold=thold)
        spurious = {}
        for multiplet in multiplets:
            if len(multiplet) == 1 and abs(params[multiplet[0], 2]) > thold:
                osc_loc = self.find_osc(params[multiplet[0]])
                if osc_loc[0] in spurious:
                    spurious[osc_loc[0]].append(osc_loc[1])
                else:
                    spurious[osc_loc[0]] = [osc_loc[1]]

        return spurious

    def remove_spurious_oscillators(
        self,
        thold: Optional[float] = None,
        **estimate_kwargs,
    ) -> None:
        r"""Attempt to remove spurious oscillators from the estimation result.

        See :py:meth:`find_spurious_oscillators` for information on how spurious
        oscillators are predicted.

        Oscillators deemed spurious are removed using :py:meth:`remove_oscillators`.

        Parameters
        ----------
        thold
            Frequency threshold within which :math:`f_2 - f_1` of the oscillators
            in a multiplet should agree. If ``None``, this is set to be
            :math:`N_1 / 2 f_{\mathrm{sw}, 1}``

        estimate_kwargs
            Keyword arguments to provide to :py:meth:`remove_oscillators`. Note
            that ``"initial_guess"`` and ``"region_unit"`` are set internally and
            will be ignored if given.
        """
        self._check_results_exist()
        sanity_check(
            ("thold", thold, sfuncs.check_float, (), {"greater_than_zero": True}, True),
        )
        spurious = self.find_spurious_oscillators(thold)
        for res_idx, osc_idx in spurious.items():
            self.remove_oscillators(osc_idx, res_idx, **estimate_kwargs)

    def sheared_signal(
        self,
        indices: Optional[Iterable[int]] = None,
        pts: Optional[Tuple[int, int]] = None,
        indirect_modulation: Optional[str] = None,
    ) -> np.ndarray:
        r"""Return an FID where direct dimension frequencies are perturbed such that:

        .. math::

            f_{2, m} = f_{2, m} - f_{1, m}\ \forall\ m \in \{1, \cdots, M\}

        This should yeild a signal where all components in a multiplet are centered
        at the spin's chemical shift in the direct dimenion, akin to "shearing" 2DJ
        data.

        Parameters
        ----------
        indices
            The indices of results to include. Index ``0`` corresponds to the first
            result obtained using the estimator, ``1`` corresponds to the next, etc.
            If ``None``, all results will be included.

        pts
            The number of points to construct the signal from. If ``None``,
            ``self.default_pts`` will be used.

        indirect_modulation
            Acquisition mode in indirect dimension of a 2D experiment. If the
            data is not 1-dimensional, this should be one of:

            * ``None`` - :math:`y \left(t_1, t_2\right) = \sum_{m} a_m
              e^{\mathrm{i} \phi_m}
              e^{\left(2 \pi \mathrm{i} f_{1, m} - \eta_{1, m}\right) t_1}
              e^{\left(2 \pi \mathrm{i} f_{2, m} - \eta_{2, m}\right) t_2}`
            * ``"amp"`` - amplitude modulated pair:
              :math:`y_{\mathrm{cos}} \left(t_1, t_2\right) = \sum_{m} a_m
              e^{\mathrm{i} \phi_m}
              \cos\left(\left(2 \pi \mathrm{i} f_{1, m} - \eta_{1, m}\right) t_1\right)
              e^{\left(2 \pi \mathrm{i} f_{2, m} - \eta_{2, m}\right) t_2}`
              :math:`y_{\mathrm{sin}} \left(t_1, t_2\right) = \sum_{m} a_m
              e^{\mathrm{i} \phi_m}
              \sin\left(\left(2 \pi \mathrm{i} f_{1, m} - \eta_{1, m}\right) t_1\right)
              e^{\left(2 \pi \mathrm{i} f_{2, m} - \eta_{2, m}\right) t_2}`
            * ``"phase"`` - phase-modulated pair:
              :math:`y_{\mathrm{P}} \left(t_1, t_2\right) = \sum_{m} a_m
              e^{\mathrm{i} \phi_m}
              e^{\left(2 \pi \mathrm{i} f_{1, m} - \eta_{1, m}\right) t_1}
              e^{\left(2 \pi \mathrm{i} f_{2, m} - \eta_{2, m}\right) t_2}`
              :math:`y_{\mathrm{N}} \left(t_1, t_2\right) = \sum_{m} a_m
              e^{\mathrm{i} \phi_m}
              e^{\left(-2 \pi \mathrm{i} f_{1, m} - \eta_{1, m}\right) t_1}
              e^{\left(2 \pi \mathrm{i} f_{2, m} - \eta_{2, m}\right) t_2}`

            ``None`` will lead to an array of shape ``(*pts)``. ``amp`` and ``phase``
            will lead to an array of shape ``(2, *pts)``.
        """
        self._check_results_exist()
        sanity_check(
            (
                "indices", indices, sfuncs.check_index,
                (len(self._results),), {}, True,
            ),
            ("pts", pts, sfuncs.check_int, (), {"min_value": 1}, True),
        )

        edited_params = copy.deepcopy(self.get_params(indices))
        edited_params[:, 3] -= edited_params[:, 2]

        return super(Estimator, self).make_fid(
            edited_params, pts=pts, indirect_modulation=indirect_modulation,
        )

    def exp_apodisation(self, k: float) -> None:
        """Apply an exponential window function to the direct dimnsion of the data.

        The window function is computed as ``np.exp(-k * np.linspace(0, 1, n2))``,
        where ``n2`` is the number of points in the direct dimension.
        """
        sanity_check(("k", k, sfuncs.check_float, (), {"greater_than_zero": True}))
        self._data = sig.exp_apodisation(self._data, k, axes=[1])

    def baseline_correction(
        self,
        min_length: int = 50,
    ) -> None:
        sanity_check(
            (
                "min_length", min_length, sfuncs.check_int, (),
                {"min_value": 1, "max_value": self.data.shape[1]},
            ),
        )
        shape = self.data.shape
        t2_size = (2 * shape[1] - 1) // 2
        new_data = np.zeros((shape[0], t2_size), dtype="complex128")
        for i, t2_fid in enumerate(self.data):
            spectrum = sig.ft(sig.make_virtual_echo(t2_fid)).real
            spectrum, _ = sig.baseline_correction(spectrum, min_length=min_length)
            new_data[i] = sig.ift(spectrum)[:t2_size]

        self._data = new_data
        self._default_pts = (shape[0], t2_size)

    def phase_data(
        self,
        p0: float = 0.0,
        p1: float = 0.0,
        pivot: int = 0,
    ) -> None:
        """Apply a first-order phase correction in the direct dimension.

        Parameters
        ----------
        p0
            Zero-order phase correction, in radians.

        p1
            First-order phase correction, in radians.

        pivot
            Index of the pivot.
        """
        sanity_check(
            ("p0", p0, sfuncs.check_float),
            ("p1", p1, sfuncs.check_float),
            ("pivot", pivot, sfuncs.check_index, (self._data.size,)),
        )
        self._data = sig.ift(
            sig.phase(
                sig.ft(
                    self._data,
                    axes=[1],
                ),
                p0=[0., p0],
                p1=[0., p1],
                pivot=[0, pivot],
            ),
            axes=[1],
        )

    def manual_phase_data(
        self,
        max_p1: float = 10 * np.pi,
    ) -> Tuple[float, float]:
        sanity_check(
            ("max_p1", max_p1, sfuncs.check_float, (), {"greater_than_zero": True}),
        )
        p0, p1 = sig.manual_phase_data(self.spectrum_zero_t1, max_p1=[max_p1])
        p0, p1 = p0[0], p1[0]
        self.phase_data(p0=p0, p1=p1)
        return p0, p1

    def plot_result(
        self,
        indices: Optional[Iterable[int]] = None,
        multiplet_thold: Optional[float] = None,
        high_resolution_pts: Optional[int] = None,
        ratio_1d_2d: Tuple[float, float] = (2., 1.),
        figure_size: Tuple[float, float] = (8., 6.),
        axes_left: float = 0.07,
        axes_right: float = 0.96,
        axes_bottom: float = 0.08,
        axes_top: float = 0.96,
        axes_region_separation: float = 0.05,
        xaxis_label_height: float = 0.02,
        xaxis_ticks: Optional[Iterable[Tuple[int, Iterable[float]]]] = None,
        contour_base: Optional[float] = None,
        contour_nlevels: Optional[int] = None,
        contour_factor: Optional[float] = None,
        contour_lw: float = 0.5,
        contour_color: Any = "k",
        multiplet_colors: Any = "rainbow",
        multiplet_lw: float = 1.,
        multiplet_vertical_shift: float = 0.7,
        multiplet_show_center_freq: bool = True,
        multiplet_show_45: bool = True,
        marker_size: float = 3.,
        marker_shape: str = "o",
        label_peaks: bool = False,
        denote_regions: bool = False,
    ) -> Tuple[mpl.figure.Figure, np.ndarray[mpl.axes.Axes]]:
        """Generate a figure of the estimation result.

        The figure includes a contour plot of the 2DJ spectrum, a 1D plot of the
        first slice through the indirect dimension, plots of estimated multiplets,
        and a plot of the spectrum generated from :py:meth:`diagonal_signal`.

        Parameters
        ----------
        indices
            The indices of results to include. Index ``0`` corresponds to the first
            result obtained using the estimator, ``1`` corresponds to the next, etc.
            If ``None``, all results will be included.

        multiplet_thold
            Frequency threshold for multiplet prediction. All oscillators that make
            up a multiplet are assumed to obey the following expression:

            .. math::
                f_c - f_t < f^{(2)} - f^{(1)} < f_c + f_t

            where :math:`f_c` is the central frequency of the multiplet, and `f_t` is
            ``multiplet_thold``

        high_resolution_pts
            Indicates the number of points used to generate the multiplet structures
            and :py:meth:`diagonal_signal` spectrum. Should be greater than or
            equal to ``self.default_pts[1]``.

        ratio_1d_2d
            The relative heights of the regions containing the 1D spectra and the
            2DJ spectrum.

        figure_size
            The size of the figure in inches.

        axes_left
            The position of the left edge of the axes, in figure coordinates. Should
            be between ``0.`` and ``1.``.

        axes_right
            The position of the right edge of the axes, in figure coordinates. Should
            be between ``0.`` and ``1.``.

        axes_top
            The position of the top edge of the axes, in figure coordinates. Should
            be between ``0.`` and ``1.``.

        axes_bottom
            The position of the bottom edge of the axes, in figure coordinates. Should
            be between ``0.`` and ``1.``.

        axes_region_separation
            The extent by which adjacent regions are separated in the figure.

        xaxis_label_height
            The vertical location of the x-axis label, in figure coordinates. Should
            be between ``0.`` and ``1.``, though you are likely to want this to be
            slightly larger than ``0.`` typically.

        xaxis_ticks
            Specifies custom x-axis ticks for each region, overwriting the default
            ticks. Should be of the form: ``[(i, (a, b, ...)), (j, (c, d, ...)), ...]``
            where ``i`` and ``j`` are ints indicating the region under consideration,
            and ``a``-``d`` are floats indicating the tick values.

        contour_base
            The lowest level for the contour levels in the 2DJ spectrum plot.

        contour_nlevels
            The number of contour levels in the 2DJ spectrum plot.

        contour_factor
            The geometric scaling factor for adjacent contours in the 2DJ spectrum
            plot.

        contour_lw
            The linewidth of contours in the 2DJ spectrum plot.

        contour_color
            The color of the 2DJ spectrum plot.

        multiplet_colors
            **TODO**

        multiplet_lw
            Line width of multiplet plots

        multiplet_vertical_shift
            The vertical displacement of adjacent mutliplets, as a multiple of
            ``mutliplet_lw``. Set to ``0.`` if you want all mutliplets to lie on the
            same line.

        multiplet_show_center_freq
            If ``True``, lines are plotted on the 2DJ spectrum indicating the central
            frequency of each mutliplet.

        multiplet_show_45
            If ``True``, lines are plotted on the 2DJ spectrum indicating the 45° line
            along which peaks lie in ech multiplet.

        marker_size
            The size of markers indicating positions of peaks on the 2DJ contour plot.

        marker_shape
            The shape of markers indicating positions of peaks on the 2DJ contour plot.

        Returns
        -------
        fig
            The result figure

        axs
            A ``(2, N)`` NumPy array of the axes used for plotting.

        Notes
        -----
        **Figure coordinates** are a system in which ``0.`` indicates the left/bottom
        edge of the figure, and ``1.`` indicates the right/top.
        """
        sanity_check(
            (
                "indices", indices, sfuncs.check_int_list, (),
                {
                    "len_one_can_be_listless": True,
                    "min_value": -len(self._results),
                    "max_value": len(self._results) - 1,
                },
                True,
            ),
            (
                "multiplet_thold", multiplet_thold, sfuncs.check_float, (),
                {"greater_than_zero": True}, True,
            ),
            (
                "high_resolution_pts", high_resolution_pts, sfuncs.check_int, (),
                {"min_value": self.default_pts[1]}, True,
            ),
            (
                "ratio_1d_2d", ratio_1d_2d, sfuncs.check_float_list, (),
                {"length": 2, "must_be_positive": True},
            ),
            (
                "figure_size", figure_size, sfuncs.check_float_list, (),
                {"length": 2, "must_be_positive": True},
            ),
            (
                "axes_left", axes_left, sfuncs.check_float, (),
                {"min_value": 0., "max_value": 1.},
            ),
            (
                "axes_right", axes_right, sfuncs.check_float, (),
                {"min_value": 0., "max_value": 1.},
            ),
            (
                "axes_bottom", axes_bottom, sfuncs.check_float, (),
                {"min_value": 0., "max_value": 1.},
            ),
            (
                "axes_top", axes_top, sfuncs.check_float, (),
                {"min_value": 0., "max_value": 1.},
            ),
            (
                "axes_region_separation", axes_region_separation, sfuncs.check_float,
                (), {"min_value": 0., "max_value": 1.},
            ),
            (
                "xaxis_label_height", xaxis_label_height, sfuncs.check_float, (),
                {"min_value": 0., "max_value": 1.},
            ),
            (
                "contour_base", contour_base, sfuncs.check_float, (),
                {"min_value": 0.}, True,
            ),
            (
                "contour_nlevels", contour_nlevels, sfuncs.check_int, (),
                {"min_value": 1}, True,
            ),
            (
                "contour_factor", contour_factor, sfuncs.check_float, (),
                {"min_value": 1.}, True,
            ),
            ("contour_lw", contour_lw, sfuncs.check_float, (), {"min_value": 0.}),
            ("marker_size", marker_size, sfuncs.check_float, (), {"min_value": 0.}),
            (
                "multiplet_colors", multiplet_colors, sfuncs.check_oscillator_colors,
                (), {}, True,
            ),
            ("multiplet_lw", multiplet_lw, sfuncs.check_float, (), {"min_value": 0.}),
            (
                "multiplet_vertical_shift", multiplet_vertical_shift,
                sfuncs.check_float, (), {"min_value": 0.},
            ),
            (
                "multiplet_show_center_freq", multiplet_show_center_freq,
                sfuncs.check_bool,
            ),
            ("multiplet_show_45", multiplet_show_45, sfuncs.check_bool),
            ("denote_regions", denote_regions, sfuncs.check_bool),
        )
        # TODO
        # contour_color
        # linewidth
        # marker_shape: str = "o",

        # TODO use self._process_indices(indices)
        indices = (
            [i % len(self._results) for i in indices]
            if indices is not None
            else list(range(len(self._results)))
        )
        regions = sorted(
            [
                (i, result.get_region(unit="ppm")[1])
                for i, result in enumerate(self.get_results())
                if i in indices
            ],
            key=lambda x: x[1][0],
            reverse=True,
        )

        # Megre overlapping/bordering regions
        merge_indices = []
        merge_regions = []
        for idx, region in regions:
            assigned = False
            for i, reg in enumerate(merge_regions):
                if max(region) >= min(reg):
                    merge_regions[i] = (max(reg), min(region))
                    assigned = True
                elif min(region) >= max(reg):
                    merge_regions[i] = (max(region), min(reg))
                    assigned = True

                if assigned:
                    merge_indices[i].append(idx)
                    break

            if not assigned:
                merge_indices.append([idx])
                merge_regions.append(region)

        n_regions = len(merge_regions)

        fig, axs = plt.subplots(
            nrows=2,
            ncols=n_regions,
            gridspec_kw={
                "left": axes_left,
                "right": axes_right,
                "bottom": axes_bottom,
                "top": axes_top,
                "wspace": axes_region_separation,
                "hspace": 0.,
                "width_ratios": [r[0] - r[1] for r in merge_regions],
                "height_ratios": ratio_1d_2d,
            },
            figsize=figure_size,
        )
        if n_regions == 1:
            axs = axs.reshape(2, 1)

        if all(
            [isinstance(x, (float, int))
             for x in (contour_base, contour_nlevels, contour_factor)]
        ):
            contour_levels = [
                contour_base * contour_factor ** i
                for i in range(contour_nlevels)
            ]
        else:
            contour_levels = None

        if high_resolution_pts is None:
            high_resolution_pts = self.default_pts[1]

        expinfo_1d = self.direct_expinfo
        expinfo_1d_highres = copy.deepcopy(expinfo_1d)
        expinfo_1d_highres.default_pts = (high_resolution_pts,)
        full_shifts_1d, = expinfo_1d.get_shifts(unit="ppm")
        full_shifts_1d_highres, = expinfo_1d_highres.get_shifts(unit="ppm")
        full_shifts_2d_y, full_shifts_2d_x = self.get_shifts(unit="ppm")
        sfo = self.sfo[1]

        shifts_2d = []
        shifts_1d = []
        shifts_1d_highres = []
        spectra_2d = []
        spectra_1d = []
        neg_45_spectra = []
        f1_f2 = []
        center_freqs = []
        multiplet_spectra = []
        multiplet_indices = []

        for idx, region in zip(merge_indices, merge_regions):
            slice_ = slice(*expinfo_1d.convert([region], "ppm->idx")[0])
            highres_slice = slice(*expinfo_1d_highres.convert([region], "ppm->idx")[0])

            shifts_2d.append(
                (full_shifts_2d_x[:, slice_], full_shifts_2d_y[:, slice_])
            )
            shifts_1d.append(full_shifts_1d[slice_])
            shifts_1d_highres.append(full_shifts_1d_highres[highres_slice])

            spectra_2d.append(np.abs(self.spectrum).real[:, slice_])
            spectra_1d.append(self.spectrum_zero_t1.real[slice_])
            neg_45_spectra.append(
                sig.ft(
                    self.diagonal_signal(indices=idx, pts=high_resolution_pts)
                ).real[highres_slice]
            )

            params = self.get_params(indices=idx)
            multiplet_indices.append(
                list(
                    reversed(
                        self.predict_multiplets(indices=idx, thold=multiplet_thold)
                    )
                )
            )
            multiplet_params = [params[i] for i in multiplet_indices[-1]]
            f1_f2_region = []
            center_freq = []
            for multiplet_param in multiplet_params:
                f1, f2 = multiplet_param[:, [2, 3]].T
                center_freq.append(np.mean(f2 - f1) / sfo)
                f2 /= sfo
                f1_f2_region.append((f1, f2))

                multiplet = expinfo_1d.make_fid(
                    multiplet_param[:, [0, 1, 3, 5]],
                    pts=high_resolution_pts,
                )
                multiplet[0] *= 0.5
                multiplet_spectra.append(sig.ft(multiplet).real)

            f1_f2.append(f1_f2_region)
            center_freqs.append(center_freq)

        n_multiplets = len(multiplet_spectra)

        # Plot individual mutliplets
        for ax in axs[0]:
            colors = make_color_cycle(multiplet_colors, n_multiplets)
            ymax = -np.inf
            for i, mp_spectrum in enumerate(multiplet_spectra):
                color = next(colors)
                x = n_multiplets - 1 - i
                line = ax.plot(
                    full_shifts_1d_highres,
                    mp_spectrum + multiplet_vertical_shift * x,
                    color=color,
                    lw=multiplet_lw,
                    zorder=i,
                )[0]
                line_max = np.amax(line.get_ydata())
                if line_max > ymax:
                    ymax = line_max
                i += 1

        # Plot 1D spectrum
        spec_1d_low_pt = min([np.amin(spec) for spec in spectra_1d])
        shift = 1.03 * (ymax - spec_1d_low_pt)
        ymax = -np.inf
        for ax, shifts, spectrum in zip(axs[0], shifts_1d, spectra_1d):
            line = ax.plot(shifts, spectrum + shift, color="k")[0]
            line_max = np.amax(line.get_ydata())
            if line_max > ymax:
                ymax = line_max

        # Plot homodecoupled spectrum
        homo_spec_low_pt = min([np.amin(spec) for spec in neg_45_spectra])
        shift = 1.03 * (ymax - homo_spec_low_pt)
        for ax, shifts, spectrum in zip(axs[0], shifts_1d_highres, neg_45_spectra):
            ax.plot(shifts, spectrum + shift, color="k")

        # Plot 2DJ contour
        for ax, shifts, spectrum in zip(axs[1], shifts_2d, spectra_2d):
            ax.contour(
                *shifts,
                spectrum,
                colors=contour_color,
                linewidths=contour_lw,
                levels=contour_levels,
                zorder=0,
            )

        # Plot peak positions onto 2DJ
        colors = make_color_cycle(multiplet_colors, n_multiplets)
        for ax, f1f2, mp_idxs in zip(axs[1], f1_f2, multiplet_indices):
            for mp_f1f2, mp_idx in zip(f1f2, mp_idxs):
                color = next(colors)
                f1, f2 = mp_f1f2
                ax.scatter(
                    x=f2,
                    y=f1,
                    s=marker_size,
                    marker=marker_shape,
                    color=color,
                    zorder=100,
                )
                if label_peaks:
                    for f1_, f2_, idx in zip(f1, f2, mp_idx):
                        ax.text(
                            x=f2_,
                            y=f1_,
                            s=str(idx),
                            color=color,
                            fontsize=8,
                        )

        ylim1 = (shifts_2d[0][1][0, 0], shifts_2d[0][1][-1, 0])
        # Plot multiplet central frequencies
        if multiplet_show_center_freq:
            colors = make_color_cycle(multiplet_colors, n_multiplets)
            for ax, center_freq in zip(axs[1], center_freqs):
                for cf in center_freq:
                    color = next(colors)
                    ax.plot(
                        [cf, cf],
                        ylim1,
                        color=color,
                        lw=0.8,
                        zorder=2,
                    )

        # Plot 45 lines that multiplets lie along
        if multiplet_show_45:
            colors = make_color_cycle(multiplet_colors, n_multiplets)
            for ax, center_freq in zip(axs[1], center_freqs):
                for cf in center_freq:
                    color = next(colors)
                    ax.plot(
                        [cf + lim / sfo for lim in ylim1],
                        ylim1,
                        color=color,
                        lw=0.8,
                        zorder=2,
                        ls=":",
                    )

        # Configure axis appearance
        ylim0 = (
            min([ax.get_ylim()[0] for ax in axs[0]]),
            max([ax.get_ylim()[1] for ax in axs[0]]),
        )

        if denote_regions:
            for i, mi in enumerate(merge_indices):
                if len(mi) > 1:
                    locs_to_plot = [reg[1][0] for reg in regions if reg[0] in mi[1:]]
                    for loc in locs_to_plot:
                        for j, y in enumerate((ylim0, ylim1)):
                            axs[j, i].plot(
                                [loc, loc],
                                y,
                                color="#808080",
                                ls=":",
                            )

        axs[0, 0].spines["left"].set_zorder(1000)
        axs[0, -1].spines["right"].set_zorder(1000)
        for ax in axs[0]:
            ax.spines["bottom"].set_visible(False)
            ax.set_xticks([])
            ax.set_yticks([])
            ax.set_ylim(ylim0)

        for ax in axs[1]:
            ax.spines["top"].set_visible(False)
            ax.set_ylim(ylim1)

        for region, ax_col in zip(merge_regions, axs.T):
            for ax in ax_col:
                ax.set_xlim(*region)

        if n_regions > 1:
            for axs_col in axs[:, :-1]:
                for ax in axs_col:
                    ax.spines["right"].set_visible(False)
            for axs_col in axs[:, 1:]:
                for ax in axs_col:
                    ax.spines["left"].set_visible(False)

            break_kwargs = {
                "marker": [(-1, -3), (1, 3)],
                "markersize": 10,
                "linestyle": "none",
                "color": "k",
                "mec": "k",
                "mew": 1,
                "clip_on": False,
            }
            for ax in axs[0, :-1]:
                ax.plot([1], [1], transform=ax.transAxes, **break_kwargs)
            for ax in axs[0, 1:]:
                ax.plot([0], [1], transform=ax.transAxes, **break_kwargs)
            for ax in axs[1, :-1]:
                ax.plot([1], [0], transform=ax.transAxes, **break_kwargs)
            for ax in axs[1, 1:]:
                ax.plot([0], [0], transform=ax.transAxes, **break_kwargs)
                ax.set_yticks([])

        if xaxis_ticks is not None:
            for i, ticks in xaxis_ticks:
                axs[1, i].set_xticks(ticks)

        axs[1, 0].set_ylabel("Hz")
        fig.text(
            x=(axes_left + axes_right) / 2,
            y=xaxis_label_height,
            s=f"{self.latex_nuclei[1]} (ppm)",
            horizontalalignment="center",
        )

        return fig, axs

    def new_synthetic_from_simulation(self):
        pass

    def plot_multiplets(
        self,
        shifts_unit: str = "hz",
        merge_multiplet_oscillators: bool = True,
        thold: Optional[float] = None,
        pts: Optional[int] = None,
    ) -> mpl.figure.Figure:
        """Display a 1D spectrum of the multiplets predicted by the estimation routine.

        A figure of the first slice in T1 is plotted, along with oscillators produced
        in the estimation. Oscillators predicted to belong to the same multiplet
        structure are assigned the same colour.

        Parameters
        ----------
        shifts_unit
            ``"hz"`` or ``"ppm"``. The unit of the chemical shifts.

        merge_multiplet_oscillators
            If ``False``, each oscillator will be plotted separately. If ``True``,
            all oscillators corresponding to one multiplet will be summed prior to
            plotting.
        """
        sanity_check(
            (
                "shifts_unit", shifts_unit, sfuncs.check_frequency_unit,
                (self.hz_ppm_valid,),
            ),
            (
                "merge_multiplet_oscillators", merge_multiplet_oscillators,
                sfuncs.check_bool,
            ),
            ("thold", thold, sfuncs.check_float, (), {"greater_than_zero": True}, True),
        )

        fig = plt.figure()
        ax = fig.add_subplot()
        expinfo_1d = self.direct_expinfo
        shifts, = expinfo_1d.get_shifts(unit=shifts_unit)
        ax.plot(shifts, self.spectrum_zero_t1.real, color="k")

        params = self.get_params()
        multiplets = self.predict_multiplets(thold=thold)
        rainbow = itertools.cycle(
            ["red", "orange", "yellow", "green", "blue", "indigo", "violet"]
        )
        expinfo_1d = self.direct_expinfo
        for multiplet in multiplets:
            color = next(rainbow)
            if merge_multiplet_oscillators:
                mult = params[multiplet][:, [0, 1, 3, 5]]
                fid = expinfo_1d.make_fid(mult)
                fid[0] *= 0.5
                ax.plot(shifts, sig.ft(fid).real, color=color)

            else:
                for i in multiplet:
                    osc = np.expand_dims(params[i][[0, 1, 3, 5]], axis=0)
                    fid = expinfo_1d.make_fid(osc)
                    fid[0] *= 0.5
                    ax.plot(shifts, sig.ft(fid).real, color=color)

        ax.set_xlim(reversed(ax.get_xlim()))
        ax.set_xlabel(f"{self.latex_nuclei[1]} ({shifts_unit.replace('h', 'H')})")
        ax.set_yticks([])

        return fig

    def plot_contour(
        self,
        thold: Optional[float] = None,
        nlevels: Optional[int] = None,
        base: Optional[float] = None,
        factor: Optional[float] = None,
        shifts_unit: str = "hz",
    ) -> mpl.figure.Figure:
        sanity_check(
            ("thold", thold, sfuncs.check_float, (), {"greater_than_zero": True}, True),
            ("nlevels", nlevels, sfuncs.check_int, (), {"min_value": 1}, True),
            ("base", base, sfuncs.check_float, (), {"greater_than_zero": True}, True),
            (
                "factor", factor, sfuncs.check_float, (), {"greater_than_one": True},
                True,
            ),
            (
                "shifts_unit", shifts_unit, sfuncs.check_frequency_unit,
                (self.hz_ppm_valid,),
            ),
        )

        fig = plt.figure()
        ax = fig.add_subplot()
        shifts = self.get_shifts(unit="ppm")

        if any([x is None for x in (nlevels, base, factor)]):
            levels = None
        else:
            levels = [base * factor ** i for i in range(nlevels)]
            levels = [-x for x in reversed(levels)] + levels

        ax.contour(
            shifts[1].T, shifts[0].T, np.abs(self.spectrum).T, levels=levels,
            cmap="coolwarm",
        )

        params = self.get_params(funit=shifts_unit)
        peaks_x = params[:, 3]
        peaks_y = params[:, 2]
        multiplets = self.predict_multiplets(thold)
        rainbow = itertools.cycle(
            ["red", "orange", "yellow", "green", "blue", "indigo", "violet"]
        )
        for multiplet in multiplets:
            color = next(rainbow)
            for i in multiplet:
                ax.scatter(
                    peaks_x[i], peaks_y[i], marker="x", color=color, zorder=100,
                )

        ax.set_xlim(reversed(ax.get_xlim()))
        ax.set_xlabel(f"{self.latex_nuclei[1]} ({shifts_unit.replace('h', 'H')})")
        ax.set_ylim(reversed(ax.get_ylim()))
        ax.set_ylabel("Hz")

        return fig


class ContourApp(tk.Tk):
    """Tk app for viewing 2D spectra as contour plots."""

    def __init__(self, data: np.ndarray, expinfo) -> None:
        super().__init__()
        self.protocol("WM_DELETE_WINDOW", self.quit)
        self.shifts = list(reversed(
            [s.T for s in expinfo.get_shifts(data.shape, unit="ppm")]
        ))
        nuclei = expinfo.nuclei
        units = ["ppm" if sfo is not None else "Hz" for sfo in expinfo.sfo]
        self.f1_label, self.f2_label = [
            f"{nuc} ({unit})" if nuc is not None
            else unit
            for nuc, unit in zip(nuclei, units)
        ]

        self.data = data.T.real

        self.columnconfigure(0, weight=1)
        self.rowconfigure(0, weight=1)

        self.fig = plt.figure(dpi=160, frameon=True)
        self._color_fig_frame()

        self.ax = self.fig.add_axes([0.1, 0.1, 0.87, 0.87])
        self.ax.set_xlim(self.shifts[0][0][0], self.shifts[0][-1][0])
        self.ax.set_ylim(self.shifts[1][0][0], self.shifts[1][0][-1])

        self.cmap = tk.StringVar(self, "bwr")
        self.nlevels = 10
        self.factor = 1.3
        self.base = np.amax(np.abs(self.data)) / 10
        self.update_plot()

        self.canvas = FigureCanvasTkAgg(self.fig, master=self)
        self.canvas.draw()
        self.canvas.get_tk_widget().grid(
            row=0,
            column=0,
            padx=10,
            pady=10,
            sticky="nsew",
        )

        self.toolbar = NavigationToolbar2Tk(
            self.canvas,
            self,
            pack_toolbar=False,
        )
        self.toolbar.grid(row=1, column=0, pady=(0, 10), sticky="w")

        self.widget_frame = tk.Frame(self)
        self._add_widgets()
        self.widget_frame.grid(
            row=2,
            column=0,
            padx=10,
            pady=(0, 10),
            sticky="nsew",
        )
        self.close_button = tk.Button(
            self, text="Close", command=self.quit,
        )
        self.close_button.grid(row=3, column=0, padx=10, pady=(0, 10), sticky="w")

    def _color_fig_frame(self) -> None:
        r, g, b = [x >> 8 for x in self.winfo_rgb(self.cget("bg"))]
        color = f"#{r:02x}{g:02x}{b:02x}"
        if not re.match(r"^#[0-9a-f]{6}$", color):
            color = "#d9d9d9"

        self.fig.patch.set_facecolor(color)

    def _add_widgets(self) -> None:
        # Colormap selection
        self.cmap_label = tk.Label(self.widget_frame, text="Colormap:")
        self.cmap_label.grid(row=0, column=0, padx=(0, 10))
        self.cmap_widget = tk.OptionMenu(
            self.widget_frame,
            self.cmap,
            self.cmap.get(),
            "PiYG",
            "PRGn",
            "BrBG",
            "PuOr",
            "RdGy",
            "RdBu",
            "RdYlBu",
            "RdYlGn",
            "Spectral",
            "coolwarm",
            "bwr",
            "seismic",
            command=lambda x: self.update_plot(),
        )
        self.cmap_widget.grid(row=0, column=1)

        # Number of contour levels
        self.nlevels_label = tk.Label(self.widget_frame, text="levels")
        self.nlevels_label.grid(row=0, column=2, padx=(0, 10))
        self.nlevels_box = MyEntry(
            self.widget_frame,
            return_command=self.change_levels,
            return_args=("nlevels",),
        )
        self.nlevels_box.insert(0, str(self.nlevels))
        self.nlevels_box.grid(row=0, column=3)

        # Base contour level
        self.base_label = tk.Label(self.widget_frame, text="base")
        self.base_label.grid(row=0, column=4, padx=(0, 10))
        self.base_box = MyEntry(
            self.widget_frame,
            return_command=self.change_levels,
            return_args=("base",),
        )
        self.base_box.insert(0, f"{self.base:.2f}")
        self.base_box.grid(row=0, column=5)

        # Contour level scaling factor
        self.factor_label = tk.Label(self.widget_frame, text="factor")
        self.factor_label.grid(row=0, column=6, padx=(0, 10))
        self.factor_box = MyEntry(
            self.widget_frame,
            return_command=self.change_levels,
            return_args=("factor",),
        )
        self.factor_box.insert(0, f"{self.factor:.2f}")
        self.factor_box.grid(row=0, column=7)

    def change_levels(self, var: str) -> None:
        input_ = self.__dict__[f"{var}_box"].get()
        try:
            if var == "nlevels":
                value = int(input_)
                if value <= 0.:
                    raise ValueError
            else:
                value = float(input_)
                if (
                    value <= 1. and var == "factor" or
                    value <= 0. and var == "base"
                ):
                    raise ValueError

            self.__dict__[var] = value
            self.update_plot()

        except ValueError:
            box = self.__dict__[f"{var}_box"]
            box.delete(0, "end")
            box.insert(0, str(self.__dict__[var]))

    def make_levels(self) -> Iterable[float]:
        levels = [self.base * self.factor ** i
                  for i in range(self.nlevels)]
        return [-x for x in reversed(levels)] + levels

    def update_plot(self) -> None:
        levels = self.make_levels()
        xlim = self.ax.get_xlim()
        ylim = self.ax.get_ylim()
        self.ax.clear()
        self.ax.contour(
            *self.shifts, self.data, cmap=self.cmap.get(), levels=levels,
        )
        self.ax.set_xlim(xlim)
        self.ax.set_ylim(ylim)
        self.ax.set_xlabel(self.f2_label)
        self.ax.set_ylabel(self.f1_label)
        self.fig.canvas.draw_idle()<|MERGE_RESOLUTION|>--- conflicted
+++ resolved
@@ -1,19 +1,13 @@
 # jres.py
 # Simon Hulse
 # simon.hulse@chem.ox.ac.uk
-<<<<<<< HEAD
-# Last Edited: Fri 23 Sep 2022 15:52:09 BST
-=======
-# Last Edited: Thu 29 Sep 2022 12:25:27 BST
->>>>>>> 280719cf
+# Last Edited: Thu 29 Sep 2022 16:05:31 BST
 
 from __future__ import annotations
 import copy
-import io
 import itertools
 from pathlib import Path
 import re
-import sys
 import tkinter as tk
 from typing import Any, Dict, Iterable, List, Optional, Tuple, Union
 
@@ -24,18 +18,11 @@
     FigureCanvasTkAgg, NavigationToolbar2Tk,
 )
 
-<<<<<<< HEAD
-from nmr_sims.experiments.jres import JresSimulation
-from nmr_sims.spin_system import SpinSystem
-
 from nmrespy import MATLAB_AVAILABLE, ExpInfo, sig
 from nmrespy.plot import make_color_cycle
 from nmrespy._colors import RED, END, USE_COLORAMA
 from nmrespy._files import cd, check_existent_dir
 from nmrespy._paths_and_links import SPINACHPATH
-=======
-from nmrespy import ExpInfo, sig
->>>>>>> 280719cf
 from nmrespy.app.custom_widgets import MyEntry
 from nmrespy._sanity import (
     sanity_check,
@@ -114,7 +101,6 @@
 
         return cls(data, expinfo, directory)
 
-<<<<<<< HEAD
     @classmethod
     def new_spinach(
         cls,
@@ -271,162 +257,6 @@
 
         return cls(fid, expinfo)
 
-    @classmethod
-    def new_nmrsims(
-        cls,
-        shifts: Iterable[float],
-        pts: Tuple[int, int],
-        sw: Tuple[float, float],
-        offset: float,
-        field: float = 11.74,
-        field_unit: str = "tesla",
-        couplings: Optional[Iterable[Tuple(int, int, float)]] = None,
-        channel: str = "1H",
-        nuclei: Optional[List[str]] = None,
-        snr: Optional[float] = 20.,
-        lb: Optional[Tuple[float, float]] = (6.91, 6.91),
-    ) -> Estimator2DJ:
-        r"""Create a new instance from a 2DJ NMR Sims simulation.
-
-        Parameters
-        ----------
-        shifts
-            A list or tuple of chemical shift values for each spin.
-
-        pts
-            The number of points the signal comprises.
-
-        sw
-            The sweep width of the signal (Hz).
-
-        offset
-            The transmitter offset (Hz).
-
-        field
-            The magnetic field stength, in either Tesla or MHz (see ``field_unit``).
-
-        field_unit
-            ``MHz`` or ``Tesla``. The unit that ``field`` is given as. If ``MHz``,
-            this will be taken as the Larmor frequency of the nucleus specified by
-            ``channel``.
-
-        couplings
-            The scalar couplings present in the spin system. Given ``shifts`` is of
-            length ``n``, couplings should be an iterable with entries of the form
-            ``(i1, i2, coupling)``, where ``1 <= i1, i2 <= n`` are the indices of
-            the two spins involved in the coupling, and ``coupling`` is the value
-            of the scalar coupling in Hz.
-
-        channel
-            The identity of the nucleus targeted in the pulse sequence.
-
-        nuclei
-            The type of nucleus for each spin. Can be either:
-
-            * ``None``, in which case each spin will be set as the identity of
-              ``channel``.
-            * A list of length ``n``, where ``n`` is the number of spins. Each
-              entry should be a string satisfying the regular expression
-              ``"\d+[A-Z][a-z]*"``, and recognised as a real nucleus e.g. ``"1H"``,
-              ``"13C"``.
-
-        snr
-            The signal-to-noise ratio of the resulting signal, in decibels. ``None``
-            produces a noiseless signal.
-
-        lb
-            Line broadening (exponential damping) to apply to the signal. If a tuple
-            of two floats, damping in T1 will be dictated by ``lb[0]`` and damping
-            in T2 will be dictated by ``lb[1]``. Note that the first point will be
-            unaffected by damping, and the final point will be multiplied by
-            ``np.exp(-lb[i])`` for each dimension. The default results in the final
-            point being decreased in value by a factor of roughly 1000.
-        """
-        sanity_check(
-            ("shifts", shifts, sfuncs.check_float_list),
-            ("pts", pts, sfuncs.check_int_list, (), {"length": 2}),
-            (
-                "sw", sw, sfuncs.check_float_list, (),
-                {"length": 2, "must_be_positive": True},
-            ),
-            ("offset", offset, sfuncs.check_float),
-            ("field", field, sfuncs.check_float, (), {"greater_than_zero": True}),
-            ("field_unit", field_unit, sfuncs.check_one_of, ("tesla", "MHz")),
-            ("channel", channel, sfuncs.check_nmrsims_nucleus),
-            ("snr", snr, sfuncs.check_float),
-            (
-                "lb", lb, sfuncs.check_float_list, (),
-                {"length": 2, "must_be_positive": True}, True,
-            ),
-        )
-
-        nspins = len(shifts)
-        sanity_check(
-            ("nuclei", nuclei, sfuncs.check_nucleus_list, (), {"length": nspins}, True),
-            (
-                "couplings", couplings, sfuncs.check_spinach_couplings, (nspins,),
-                {}, True,
-            ),
-        )
-
-        if nuclei is None:
-            nuclei = nspins * [channel]
-
-        # Construct SpinSystem object
-        spins = {
-            i: {"shift": shift, "nucleus": nucleus}
-            for i, (shift, nucleus) in enumerate(zip(shifts, nuclei), start=1)
-        }
-        for i1, i2, coupling in couplings:
-            i1, i2 = min(i1, i2), max(i1, i2)
-            if "couplings" not in spins[i1]:
-                spins[i1]["couplings"] = {}
-            spins[i1]["couplings"][i2] = coupling
-
-        if field_unit == "tesla":
-            field = f"{field}T"
-        elif field_unit == "MHz":
-            field = f"{field}MHz"
-
-        spin_system = SpinSystem(spins, field=field)
-
-        # Prevent normal nmr_sims output from appearing
-        text_trap = io.StringIO()
-        sys.stdout = text_trap
-
-        sim = JresSimulation(spin_system, pts, sw, offset, channel)
-        sim.simulate()
-
-        sys.stdout = sys.__stdout__
-
-        if lb is None:
-            # Determine factor to ensure that final point dampened by a factor
-            # of 1/1000
-            lb = tuple([-(1 / x) * np.log(0.001) for x in pts])
-
-        _, fid, _ = sim.fid(lb=(0., 0.))
-
-        if snr is not None:
-            fid = sig.add_noise(fid, snr)
-
-        # Apply exponential damping
-        for i, k in enumerate(lb):
-            fid = sig.exp_apodisation(fid, k, axes=[i])
-
-        expinfo = ExpInfo(
-            dim=2,
-            sw=sim.sweep_widths,
-            offset=(0., sim.offsets[0]),
-            sfo=(None, sim.sfo[0]),
-            nuclei=(None, sim.channels[0].name),
-            default_pts=fid.shape,
-            fn_mode="QF",
-        )
-
-        return cls(fid, expinfo)
-
-=======
->>>>>>> 280719cf
     def view_data(
         self,
         domain: str = "freq",
